import numpy as np
import pandas as pd
from typing import Optional, List, Dict, Any

from pyspark.sql import DataFrame, Window
from pyspark.sql import functions as sf
from pyspark.sql.functions import col
from pyspark.ml.feature import VectorAssembler
from pyspark.ml.linalg import Vectors, VectorUDT
from pyspark.sql.types import DoubleType, ArrayType

from sim4rec.recommenders.ucb import UCB

class BaseRecommender:
    def __init__(self, seed=None):
        self.seed = seed
        np.random.seed(seed)
    def fit(self, log, user_features=None, item_features=None):
        """
        No training needed for random recommender.
        
        Args:
            log: Interaction log
            user_features: User features (optional)
            item_features: Item features (optional)
        """
        # No training needed
        raise NotImplemented()
    def predict(self, log, k, users, items, user_features=None, item_features=None, filter_seen_items=True):
        raise NotImplemented()
    
import sklearn 
from sklearn.preprocessing import StandardScaler
from sim4rec.utils import pandas_to_spark

class SVMRecommender(BaseRecommender):
    def __init__(self, seed=None):
        super().__init__(seed)
        self.model = sklearn.svm.SVC(
            kernel='rbf',
            probability=True,
            random_state=self.seed
        )
        self.scalar = StandardScaler()

    def fit(self, log:DataFrame, user_features=None, item_features=None):
        # log.show(5)
        # user_features.show(5)
        # item_features.show(5)

        if user_features and item_features:
            pd_log = log.join(
                user_features, 
                on='user_idx'
            ).join(
                item_features, 
                on='item_idx'
            ).drop(
                'user_idx', 'item_idx', '__iter'
            ).toPandas()

<<<<<<< HEAD
            pd_log = pd.get_dummies(pd_log)
=======
            pd_log = pd.get_dummies(pd_log, dtype=float)
>>>>>>> e5447d67
            pd_log['price'] = self.scalar.fit_transform(pd_log[['price']])

            y = pd_log['relevance']
            x = pd_log.drop(['relevance'], axis=1)

            self.model.fit(x,y)

    def predict(self, log, k, users:DataFrame, items:DataFrame, user_features=None, item_features=None, filter_seen_items=True):
        cross = users.join(
            items
        ).drop('__iter').toPandas().copy()

<<<<<<< HEAD
        cross = pd.get_dummies(cross)
=======
        cross = pd.get_dummies(cross, dtype=float)
>>>>>>> e5447d67
        cross['orig_price'] = cross['price']
        cross['price'] = self.scalar.transform(cross[['price']])

        cross['prob'] = self.model.predict_proba(cross.drop(['user_idx', 'item_idx', 'orig_price'], axis=1))[:,np.where(self.model.classes_ == 1)[0][0]]
        
        cross['relevance'] = (np.sin(cross['prob']) + 1) * np.exp(cross['prob'] - 1) * np.log1p(cross["orig_price"]) * np.cos(cross["orig_price"] / 100) * (1 + np.tan(cross['prob'] * np.pi / 4))
        
        cross = cross.sort_values(by=['user_idx', 'relevance'], ascending=[True, False])
        cross = cross.groupby('user_idx').head(k)

        cross['price'] = cross['orig_price']
<<<<<<< HEAD
=======
        
        # Convert back to Spark and fix schema types to match original log
        from pyspark.sql.types import LongType
        result = pandas_to_spark(cross)
        result = result.withColumn("user_idx", sf.col("user_idx").cast(LongType()))
        result = result.withColumn("item_idx", sf.col("item_idx").cast(LongType()))
>>>>>>> e5447d67
       
        recs_spark = pandas_to_spark(cross)
        recs_spark = (
           recs_spark
            .withColumn("user_idx", col("user_idx").cast("int"))
            .withColumn("item_idx", col("item_idx").cast("int"))
            )
        return recs_spark
        


class RandomRecommender:
    """
    Random recommendation algorithm.
    Recommends random items with uniform probability.
    """
    
    def __init__(self, seed=None):
        """
        Initialize random recommender.
        
        Args:
            seed: Random seed for reproducibility
        """
        self.seed = seed
        np.random.seed(seed)
        
    def fit(self, log, user_features=None, item_features=None):
        """
        No training needed for random recommender.
        
        Args:
            log: Interaction log
            user_features: User features (optional)
            item_features: Item features (optional)
        """
        # No training needed
        pass
        
    def predict(self, log, k, users, items, user_features=None, item_features=None, filter_seen_items=True):
        """
        Generate random recommendations.
        
        Args:
            log: Interaction log
            k: Number of items to recommend
            users: User dataframe
            items: Item dataframe
            user_features: User features (optional)
            item_features: Item features (optional)
            filter_seen_items: Whether to filter already seen items
            
        Returns:
            DataFrame: Recommendations with random relevance scores
        """
        # Cross join users and items
        recs = users.crossJoin(items)
        
        # Filter out already seen items if needed
        if filter_seen_items and log is not None:
            seen_items = log.select("user_idx", "item_idx")
            recs = recs.join(
                seen_items,
                on=["user_idx", "item_idx"],
                how="left_anti"
            )
        
        # Add random relevance scores
        recs = recs.withColumn(
            "relevance",
            sf.rand(seed=self.seed)
        )
        
        # Rank items by relevance for each user
        window = Window.partitionBy("user_idx").orderBy(sf.desc("relevance"))
        recs = recs.withColumn("rank", sf.row_number().over(window))
        
        # Filter top-k recommendations
        recs = recs.filter(sf.col("rank") <= k).drop("rank")
        
        return recs


class PopularityRecommender:
    """
    Popularity-based recommendation algorithm.
    Recommends items with the highest historical interaction rate.
    """
    
    def __init__(self, alpha=1.0, seed=None):
        """
        Initialize popularity recommender.
        
        Args:
            alpha: Smoothing parameter for popularity calculation
            seed: Random seed for reproducibility
        """
        self.alpha = alpha
        self.seed = seed
        self.item_popularity = None
        
    def fit(self, log, user_features=None, item_features=None):
        """
        Calculate item popularity from interaction log.
        
        Args:
            log: Interaction log with user_idx, item_idx, and relevance columns
            user_features: User features (optional)
            item_features: Item features (optional)
        """
        if log is None or log.count() == 0:
            return
            
        # Calculate item popularity as the fraction of positive interactions
        self.item_popularity = log.groupBy("item_idx").agg(
            sf.sum("relevance").alias("pos_count"),
            sf.count("relevance").alias("total_count")
        )
        
        # Apply smoothing to handle cold start
        self.item_popularity = self.item_popularity.withColumn(
            "relevance",
            (sf.col("pos_count") + self.alpha) / (sf.col("total_count") + 2 * self.alpha)
        ).select("item_idx", "relevance")
        
        # Cache for faster access
        self.item_popularity.cache()
        
    def predict(self, log, k, users, items, user_features=None, item_features=None, filter_seen_items=True):
        """
        Generate recommendations based on item popularity.
        
        Args:
            log: Interaction log
            k: Number of items to recommend
            users: User dataframe
            items: Item dataframe
            user_features: User features (optional)
            item_features: Item features (optional)
            filter_seen_items: Whether to filter already seen items
            
        Returns:
            DataFrame: Recommendations with popularity-based relevance scores
        """
        # If no popularity data, use uniform popularity
        if self.item_popularity is None:
            # Create items with uniform popularity
            items_with_pop = items.withColumn("relevance", sf.lit(0.5))
            
            # Generate recommendations for each user
            recs = users.crossJoin(items_with_pop)
        else:
            # Join items with popularity scores
            items_with_pop = items.join(
                self.item_popularity,
                on="item_idx",
                how="left"
            ).fillna(0.5, subset=["relevance"])  # Default score for new items
            
            # Generate recommendations for each user
            recs = users.crossJoin(items_with_pop)
        
        # Filter out already seen items if needed
        if filter_seen_items and log is not None:
            seen_items = log.select("user_idx", "item_idx")
            recs = recs.join(
                seen_items,
                on=["user_idx", "item_idx"],
                how="left_anti"
            )
        
        # Rank items by popularity for each user
        window = Window.partitionBy("user_idx").orderBy(sf.desc("relevance"))
        recs = recs.withColumn("rank", sf.row_number().over(window))
        
        # Filter top-k recommendations
        recs = recs.filter(sf.col("rank") <= k).drop("rank")
        
        return recs


class ContentBasedRecommender:
    """
    Content-based recommendation algorithm.
    Recommends items similar to those the user has previously interacted with.
    """
    
    def __init__(self, similarity_threshold=0.0, seed=None):
        """
        Initialize content-based recommender.
        
        Args:
            similarity_threshold: Minimum similarity score to consider
            seed: Random seed for reproducibility
        """
        self.similarity_threshold = similarity_threshold
        self.seed = seed
        self.user_profiles = None
        
    def _create_feature_vectors(self, df, feature_prefix, output_col="features"):
        """
        Create feature vectors from dataframe columns.
        
        Args:
            df: Input dataframe
            feature_prefix: Prefix of feature columns
            output_col: Name of the output feature vector column
            
        Returns:
            DataFrame: Dataframe with added feature vector column
        """
        # Get feature columns
        feature_cols = [col for col in df.columns if col.startswith(feature_prefix)]
        
        # Create vector assembler
        assembler = VectorAssembler(
            inputCols=feature_cols,
            outputCol=output_col
        )
        
        # Create feature vectors
        return assembler.transform(df)
    
    def _cosine_similarity_udf(self):
        """
        Create UDF for computing cosine similarity between two vectors.
        
        Returns:
            function: UDF for cosine similarity calculation
        """
        def cosine_similarity(v1, v2):
            """Safely compute cosine similarity between two Spark ML Vectors.

            If either vector is None or has zero norm, return 0.0 to avoid errors
            and undefined behaviour.
            """
            # Guard against nulls coming from missing profiles or item features
            if v1 is None or v2 is None:
                return 0.0

            # Compute dot product
            dot = v1.dot(v2)

            # Compute L2 norms
            norm1 = float(v1.norm(2))
            norm2 = float(v2.norm(2))

            if norm1 == 0 or norm2 == 0:
                return 0.0

            return float(dot / (norm1 * norm2))
            
        return sf.udf(cosine_similarity, DoubleType())
        
    def _vector_to_dense_array_udf(self):
        """
        Create UDF for converting ML Vector to a dense array (list of doubles).
        Handles both dense and sparse vectors.
        """
        def vector_to_dense_list(vector):
            if vector is None:
                return None
            return vector.toArray().tolist()
            
        return sf.udf(vector_to_dense_list, ArrayType(DoubleType()))

    def fit(self, log, user_features=None, item_features=None):
        """
        Create user profiles based on historical interactions.
        
        Args:
            log: Interaction log with user_idx, item_idx, and relevance columns
            user_features: User features (optional)
            item_features: Item features dataframe with feature columns
        """
        if log is None or log.count() == 0 or item_features is None:
            return
            
        # Create item feature vectors
        items_with_vector_features = self._create_feature_vectors(
            item_features,
            feature_prefix="item_attr_",
            output_col="item_features_vec"  # Renamed output column
        )
        
        # Convert item feature vectors to dense arrays
        # This UDF handles both DenseVector and SparseVector types correctly
        vec_to_array_udf = self._vector_to_dense_array_udf()
        items_with_array_features = items_with_vector_features.withColumn(
            "item_features_arr",  # New column with dense array features
            vec_to_array_udf(sf.col("item_features_vec"))
        )
        
        # Join log with item features (now as dense arrays)
        user_items = log.join(
            items_with_array_features.select("item_idx", "item_features_arr"),  # Use the array column
            on="item_idx"
        )
        
        # Create user profiles by averaging item features weighted by relevance
        # First create a weighted feature vector for each interaction
        # 'item_features_arr' is ArrayType(DoubleType), suitable for transform
        user_items = user_items.withColumn(
            "weighted_features",
            sf.expr("transform(item_features_arr, x -> x * relevance)")
        )
        
        # Determine the number of features robustly
        feature_cols_for_size = [col for col in item_features.columns if col.startswith("item_attr_")]
        num_features = len(feature_cols_for_size)

        if num_features == 0:
            # No item attributes found to create profiles.
            self.user_profiles = None
            return

        # Step 1: Aggregate to get sum_of_relevances and list_of_weighted_features per user
        aggregation_expressions = [
            sf.sum("relevance").alias("total_relevance_for_user"),
            sf.collect_list("weighted_features").alias("collected_weighted_features_list"),
            sf.count("item_idx").alias("interaction_count")
        ]
        user_aggregated_data = user_items.groupBy("user_idx").agg(*aggregation_expressions)

        # Step 2: Sum the arrays in collected_weighted_features_list
        # If collected_weighted_features_list is empty, aggregate returns its zero element.
        sum_expr_str = f"""
            aggregate(
                collected_weighted_features_list,
                array_repeat(0.0D, {num_features}), /* zero element: array of doubles */
                (acc, x) -> transform(arrays_zip(acc, x), pair -> pair.acc + pair.x) /* merge function */
            )
        """
        profiles_with_sum_array = user_aggregated_data.withColumn(
            "sum_weighted_features_arr",
            sf.expr(sum_expr_str)
        )
        
        # Step 3: Normalize the summed_weighted_features_array by total_relevance_for_user
        profiles_with_normalized_array = profiles_with_sum_array.withColumn(
            "user_profile_arr",
            sf.when(
                sf.col("total_relevance_for_user").isNotNull() & (sf.col("total_relevance_for_user") > 0.0),
                sf.expr(f"transform(sum_weighted_features_arr, val -> val / total_relevance_for_user)")
            ).otherwise(
                sf.expr(f"array_repeat(0.0D, {num_features})") # Default to zero array
            )
        )

        # Step 4: Convert the user_profile_array (ArrayType(DoubleType)) to a VectorUDT
        # Define a UDF for this conversion. It defaults to a zero vector of appropriate length.
        def array_to_vector_udf_func(arr):
            if arr and isinstance(arr, list) and len(arr) == num_features:
                return Vectors.dense(arr)
            return Vectors.dense([0.0] * num_features)
            
        array_to_vector_udf = sf.udf(array_to_vector_udf_func, VectorUDT())
        
        final_user_profiles = profiles_with_normalized_array.withColumn(
            "user_profile",
            array_to_vector_udf(sf.col("user_profile_arr"))
        )
        
        # Cache for faster access, selecting necessary columns
        self.user_profiles = final_user_profiles.select(
            "user_idx", "user_profile", "interaction_count", "total_relevance_for_user"
        ).cache()
        
    def predict(self, log, k, users, items, user_features=None, item_features=None, filter_seen_items=True):
        """
        Generate recommendations based on content similarity.
        
        Args:
            log: Interaction log
            k: Number of items to recommend
            users: User dataframe
            items: Item dataframe
            user_features: User features (optional)
            item_features: Item features with feature columns
            filter_seen_items: Whether to filter already seen items
            
        Returns:
            DataFrame: Recommendations with similarity-based relevance scores
        """
        # If no user profiles or item features, return random recommendations
        if self.user_profiles is None or item_features is None:
            random_rec = RandomRecommender(seed=self.seed)
            return random_rec.predict(log, k, users, items, filter_seen_items=filter_seen_items)
            
        # Create item feature vectors
        items_with_features = self._create_feature_vectors(
            item_features,
            feature_prefix="item_attr_",
            output_col="item_features"
        )
        
        # Join users with their profiles
        users_with_profiles = users.join(
            self.user_profiles.select("user_idx", "user_profile"),
            on="user_idx",
            how="left"
        )
        
        # For users without profiles, use random recommendations
        users_with_profiles = users_with_profiles.withColumn(
            "has_profile",
            sf.col("user_profile").isNotNull()
        )
        
        # Keep user_profile as vector only if profile exists; otherwise set to null. This avoids creating
        # a literal DenseVector, which PySpark cannot handle natively with sf.lit().
        users_with_profiles = users_with_profiles.withColumn(
            "user_profile",
            sf.when(
                sf.col("has_profile"),
                sf.col("user_profile")
            ).otherwise(sf.lit(None).cast(VectorUDT()))
        )
        
        # Generate candidate recommendations
        recs = users_with_profiles.crossJoin(items_with_features)
        
        # Filter out already seen items if needed
        if filter_seen_items and log is not None:
            seen_items = log.select("user_idx", "item_idx")
            recs = recs.join(
                seen_items,
                on=["user_idx", "item_idx"],
                how="left_anti"
            )
        
        # Calculate similarity between user profile and item features
        cosine_sim = self._cosine_similarity_udf()
        recs = recs.withColumn(
            "relevance",
            sf.when(
                sf.col("has_profile"),
                cosine_sim(sf.col("user_profile"), sf.col("item_features"))
            ).otherwise(sf.rand(seed=self.seed))
        )
        
        # Filter by similarity threshold
        recs = recs.filter(sf.col("relevance") >= self.similarity_threshold)
        
        # Rank items by similarity for each user
        window = Window.partitionBy("user_idx").orderBy(sf.desc("relevance"))
        recs = recs.withColumn("rank", sf.row_number().over(window))
        
        # Filter top-k recommendations
        recs = recs.filter(sf.col("rank") <= k).drop("rank", "has_profile", "user_profile", "item_features")
        
        return recs


class HybridRecommender:
    """
    Hybrid recommendation algorithm.
    Combines multiple recommendation algorithms.
    """
    
    def __init__(
        self,
        recommenders,
        weights=None,
        seed=None
    ):
        """
        Initialize hybrid recommender.
        
        Args:
            recommenders: List of recommender objects
            weights: Weights for each recommender (optional)
            seed: Random seed for reproducibility
        """
        self.recommenders = recommenders
        
        if weights is None:
            self.weights = [1.0 / len(recommenders)] * len(recommenders)
        else:
            # Normalize weights
            total = sum(weights)
            self.weights = [w / total for w in weights]
            
        self.seed = seed
        
    def fit(self, log, user_features=None, item_features=None):
        """
        Train all underlying recommenders.
        
        Args:
            log: Interaction log
            user_features: User features (optional)
            item_features: Item features (optional)
        """
        for recommender in self.recommenders:
            recommender.fit(log, user_features, item_features)
            
    def predict(self, log, k, users, items, user_features=None, item_features=None, filter_seen_items=True):
        """
        Generate recommendations by combining predictions from multiple recommenders.
        
        Args:
            log: Interaction log
            k: Number of items to recommend
            users: User dataframe
            items: Item dataframe
            user_features: User features (optional)
            item_features: Item features (optional)
            filter_seen_items: Whether to filter already seen items
            
        Returns:
            DataFrame: Recommendations with combined relevance scores
        """
        # Generate recommendations from each recommender
        all_recs = []
        
        for i, (recommender, weight) in enumerate(zip(self.recommenders, self.weights)):
            # Generate recommendations
            recs = recommender.predict(
                log, 
                k=k*2,  # Request more recommendations to have more candidates
                users=users, 
                items=items,
                user_features=user_features,
                item_features=item_features,
                filter_seen_items=filter_seen_items
            )
            
            # Add recommender index and weight
            recs = recs.withColumn("recommender_idx", sf.lit(i))
            recs = recs.withColumn("weight", sf.lit(weight))
            
            all_recs.append(recs)
            
        # Combine all recommendations
        if not all_recs:
            return users.crossJoin(items).withColumn("relevance", sf.lit(0.5))
            
        combined_recs = all_recs[0]
        for recs in all_recs[1:]:
            combined_recs = combined_recs.unionByName(recs)
            
        # Aggregate relevance scores by user-item pair
        combined_recs = combined_recs.groupBy("user_idx", "item_idx").agg(
            sf.sum(sf.col("relevance") * sf.col("weight")).alias("relevance"),
            sf.collect_list("recommender_idx").alias("recommenders")
        )
        
        # Join back with item data
        result = combined_recs.join(items, on="item_idx")
        
        # Rank items by aggregated relevance for each user
        window = Window.partitionBy("user_idx").orderBy(sf.desc("relevance"))
        result = result.withColumn("rank", sf.row_number().over(window))
        
        # Filter top-k recommendations
        result = result.filter(sf.col("rank") <= k).drop("rank", "recommenders")
        
        return result
        <|MERGE_RESOLUTION|>--- conflicted
+++ resolved
@@ -59,11 +59,7 @@
                 'user_idx', 'item_idx', '__iter'
             ).toPandas()
 
-<<<<<<< HEAD
-            pd_log = pd.get_dummies(pd_log)
-=======
             pd_log = pd.get_dummies(pd_log, dtype=float)
->>>>>>> e5447d67
             pd_log['price'] = self.scalar.fit_transform(pd_log[['price']])
 
             y = pd_log['relevance']
@@ -76,11 +72,7 @@
             items
         ).drop('__iter').toPandas().copy()
 
-<<<<<<< HEAD
-        cross = pd.get_dummies(cross)
-=======
         cross = pd.get_dummies(cross, dtype=float)
->>>>>>> e5447d67
         cross['orig_price'] = cross['price']
         cross['price'] = self.scalar.transform(cross[['price']])
 
@@ -92,15 +84,12 @@
         cross = cross.groupby('user_idx').head(k)
 
         cross['price'] = cross['orig_price']
-<<<<<<< HEAD
-=======
         
         # Convert back to Spark and fix schema types to match original log
         from pyspark.sql.types import LongType
         result = pandas_to_spark(cross)
         result = result.withColumn("user_idx", sf.col("user_idx").cast(LongType()))
         result = result.withColumn("item_idx", sf.col("item_idx").cast(LongType()))
->>>>>>> e5447d67
        
         recs_spark = pandas_to_spark(cross)
         recs_spark = (
